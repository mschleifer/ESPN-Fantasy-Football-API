--- conflicted
+++ resolved
@@ -69,13 +69,8 @@
     "eslint-plugin-jest": "^24.0.2",
     "eslint-plugin-jsdoc": "^30.6.3",
     "http-server": "^0.12.3",
-<<<<<<< HEAD
-    "jest": "26.4.2",
+    "jest": "^26.4.2",
     "jsdoc": "^3.6.6",
-=======
-    "jest": "^26.4.2",
-    "jsdoc": "^3.6.5",
->>>>>>> 9d5f36c6
     "q": "^1.5.1",
     "webpack": "^4.44.2",
     "webpack-cli": "^3.3.12"
